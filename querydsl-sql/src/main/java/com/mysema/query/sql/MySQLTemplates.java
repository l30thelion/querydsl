/*
 * Copyright 2011, Mysema Ltd
 *
 * Licensed under the Apache License, Version 2.0 (the "License");
 * you may not use this file except in compliance with the License.
 * You may obtain a copy of the License at
 * http://www.apache.org/licenses/LICENSE-2.0
 * Unless required by applicable law or agreed to in writing, software
 * distributed under the License is distributed on an "AS IS" BASIS,
 * WITHOUT WARRANTIES OR CONDITIONS OF ANY KIND, either express or implied.
 * See the License for the specific language governing permissions and
 * limitations under the License.
 */
package com.mysema.query.sql;

import java.sql.Types;
import java.util.Set;

import com.google.common.collect.ImmutableSet;
import com.mysema.query.types.Ops;

/**
 * MySQLTemplates is an SQL dialect for MySQL
 *
 * <p>tested with MySQL CE 5.1 and 5.5</p>
 *
 * @author tiwe
 *
 */
public class MySQLTemplates extends SQLTemplates {

    protected static final Set<String> MYSQL_RESERVED_WORDS
            = ImmutableSet.of(
                    "ACCESSIBLE", "ADD", "ALL", "ALTER", "ANALYZE", "AND", "AS",
                    "ASC", "ASENSITIVE", "BEFORE", "BETWEEN", "BIGINT", "BINARY",
                    "BLOB", "BOTH", "BY", "CALL", "CASCADE", "CASE", "CHANGE",
                    "CHAR", "CHARACTER", "CHECK", "COLLATE", "COLUMN",
                    "CONDITION", "CONSTRAINT", "CONTINUE", "CONVERT", "CREATE",
                    "CROSS", "CURRENT_DATE", "CURRENT_TIME", "CURRENT_TIMESTAMP",
                    "CURRENT_USER", "CURSOR", "DATABASE", "DATABASES", "DAY_HOUR",
                    "DAY_MICROSECOND", "DAY_MINUTE", "DAY_SECOND", "DEC",
                    "DECIMAL", "DECLARE", "DEFAULT", "DELAYED", "DELETE",
                    "DESC", "DESCRIBE", "DETERMINISTIC", "DISTINCT",
                    "DISTINCTROW", "DIV", "DOUBLE", "DROP", "DUAL", "EACH",
                    "ELSE", "ELSEIF", "ENCLOSED", "ESCAPED", "EXISTS", "EXIT",
                    "EXPLAIN", "FALSE", "FETCH", "FLOAT", "FLOAT4", "FLOAT8",
                    "FOR", "FORCE", "FOREIGN", "FROM", "FULLTEXT", "GRANT",
                    "GROUP", "HAVING", "HIGH_PRIORITY", "HOUR_MICROSECOND",
                    "HOUR_MINUTE", "HOUR_SECOND", "IF", "IGNORE", "IN", "INDEX",
                    "INFILE", "INNER", "INOUT", "INSENSITIVE", "INSERT", "INT",
                    "INT1", "INT2", "INT3", "INT4", "INT8", "INTEGER", "INTERVAL",
                    "INTO", "IS", "ITERATE", "JOIN", "KEY", "KEYS", "KILL",
                    "LEADING", "LEAVE", "LEFT", "LIKE", "LIMIT", "LINEAR",
                    "LINES", "LOAD", "LOCALTIME", "LOCALTIMESTAMP", "LOCK",
                    "LONG", "LONGBLOB", "LONGTEXT", "LOOP", "LOW_PRIORITY",
                    "MASTER_SSL_VERIFY_SERVER_CERT", "MATCH", "MAXVALUE",
                    "MEDIUMBLOB", "MEDIUMINT", "MEDIUMTEXT", "MIDDLEINT",
                    "MINUTE_MICROSECOND", "MINUTE_SECOND", "MOD", "MODIFIES",
                    "NATURAL", "NOT", "NO_WRITE_TO_BINLOG", "NULL", "NUMERIC",
                    "ON", "OPTIMIZE", "OPTION", "OPTIONALLY", "OR", "ORDER",
                    "OUT", "OUTER", "OUTFILE", "PRECISION", "PRIMARY", "PROCEDURE",
                    "PURGE", "RANGE", "READ", "READS", "READ_WRITE", "REAL",
                    "REFERENCES", "REGEXP", "RELEASE", "RENAME", "REPEAT", "REPLACE",
                    "REQUIRE", "RESIGNAL", "RESTRICT", "RETURN", "REVOKE", "RIGHT",
                    "RLIKE", "SCHEMA", "SCHEMAS", "SECOND_MICROSECOND", "SELECT",
                    "SENSITIVE", "SEPARATOR", "SET", "SHOW", "SIGNAL", "SMALLINT",
                    "SPATIAL", "SPECIFIC", "SQL", "SQLEXCEPTION", "SQLSTATE",
                    "SQLWARNING", "SQL_BIG_RESULT", "SQL_CALC_FOUND_ROWS",
                    "SQL_SMALL_RESULT", "SSL", "STARTING", "STRAIGHT_JOIN", "TABLE",
                    "TERMINATED", "THEN", "TINYBLOB", "TINYINT", "TINYTEXT", "TO",
                    "TRAILING", "TRIGGER", "TRUE", "UNDO", "UNION", "UNIQUE",
                    "UNLOCK", "UNSIGNED", "UPDATE", "USAGE", "USE", "USING",
                    "UTC_DATE", "UTC_TIME", "UTC_TIMESTAMP", "VALUES", "VARBINARY",
                    "VARCHAR", "VARCHARACTER", "VARYING", "WHEN", "WHERE", "WHILE",
                    "WITH", "WRITE", "XOR", "YEAR_MONTH", "ZEROFILL");

    public static Builder builder() {
        return new Builder() {
            @Override
            protected SQLTemplates build(char escape, boolean quote) {
                return new MySQLTemplates(escape, quote);
            }
        };
    }

    public MySQLTemplates() {
        this('\\', false);
    }

    public MySQLTemplates(boolean quote) {
        this('\\', quote);
    }

    public MySQLTemplates(char escape, boolean quote) {
<<<<<<< HEAD
        super(MYSQL_RESERVED_WORDS, "`", escape, quote);
=======
        super("`", escape, quote);
        setArraysSupported(false);
>>>>>>> 962c13de
        setParameterMetadataAvailable(false);
        setLimitRequired(true);
        setNullsFirst(null);
        setNullsLast(null);

        add(Ops.CONCAT, "concat({0}, {1})",0);

        add(Ops.StringOps.LPAD, "lpad({0},{1},' ')");
        add(Ops.StringOps.RPAD, "rpad({0},{1},' ')");

        // like without escape
        if (escape == '\\') {
            add(Ops.LIKE, "{0} like {1}");
            add(Ops.ENDS_WITH, "{0} like {%1}");
            add(Ops.ENDS_WITH_IC, "{0l} like {%%1}");
            add(Ops.STARTS_WITH, "{0} like {1%}");
            add(Ops.STARTS_WITH_IC, "{0l} like {1%%}");
            add(Ops.STRING_CONTAINS, "{0} like {%1%}");
            add(Ops.STRING_CONTAINS_IC, "{0l} like {%%1%%}");
        }

        add(Ops.MathOps.LOG, "log({1},{0})");
        add(Ops.MathOps.COSH, "(exp({0}) + exp({0} * -1)) / 2");
        add(Ops.MathOps.COTH, "(exp({0} * 2) + 1) / (exp({0} * 2) - 1)");
        add(Ops.MathOps.SINH, "(exp({0}) - exp({0} * -1)) / 2");
        add(Ops.MathOps.TANH, "(exp({0} * 2) - 1) / (exp({0} * 2) + 1)");

        add(Ops.AggOps.BOOLEAN_ANY, "bit_or({0})", 0);
        add(Ops.AggOps.BOOLEAN_ALL, "bit_and({0})", 0);

        add(Ops.DateTimeOps.DAY_OF_WEEK, "dayofweek({0})");
        add(Ops.DateTimeOps.DAY_OF_YEAR, "dayofyear({0})");
        add(Ops.DateTimeOps.YEAR_MONTH, "extract(year_month from {0})");
        add(Ops.DateTimeOps.YEAR_WEEK, "yearweek({0})");

        add(Ops.DateTimeOps.ADD_YEARS, "date_add({0}, interval {1s} year)");
        add(Ops.DateTimeOps.ADD_MONTHS, "date_add({0}, interval {1s} month)");
        add(Ops.DateTimeOps.ADD_WEEKS, "date_add({0}, interval {1s} week)");
        add(Ops.DateTimeOps.ADD_DAYS, "date_add({0}, interval {1s} day)");
        add(Ops.DateTimeOps.ADD_HOURS, "date_add({0}, interval {1s} hour)");
        add(Ops.DateTimeOps.ADD_MINUTES, "date_add({0}, interval {1s} minute)");
        add(Ops.DateTimeOps.ADD_SECONDS, "date_add({0}, interval {1s} second)");

        add(Ops.DateTimeOps.DIFF_YEARS, "timestampdiff(year,{0},{1})");
        add(Ops.DateTimeOps.DIFF_MONTHS, "timestampdiff(month,{0},{1})");
        add(Ops.DateTimeOps.DIFF_WEEKS, "timestampdiff(week,{0},{1})");
        add(Ops.DateTimeOps.DIFF_DAYS, "timestampdiff(day,{0},{1})");
        add(Ops.DateTimeOps.DIFF_HOURS, "timestampdiff(hour,{0},{1})");
        add(Ops.DateTimeOps.DIFF_MINUTES, "timestampdiff(minute,{0},{1})");
        add(Ops.DateTimeOps.DIFF_SECONDS, "timestampdiff(second,{0},{1})");

        addTypeNameToCode("bool", Types.BIT, true);
        addTypeNameToCode("tinyint unsigned", Types.TINYINT);
        addTypeNameToCode("bigint unsigned", Types.BIGINT);
        addTypeNameToCode("long varbinary", Types.LONGVARBINARY, true);
        addTypeNameToCode("mediumblob", Types.LONGVARBINARY);
        addTypeNameToCode("longblob", Types.LONGVARBINARY);
        addTypeNameToCode("blob", Types.LONGVARBINARY);
        addTypeNameToCode("tinyblob", Types.LONGVARBINARY);
        addTypeNameToCode("long varchar", Types.LONGVARCHAR, true);
        addTypeNameToCode("mediumtext", Types.LONGVARCHAR);
        addTypeNameToCode("longtext", Types.LONGVARCHAR);
        addTypeNameToCode("text", Types.LONGVARCHAR);
        addTypeNameToCode("tinytext", Types.LONGVARCHAR);
        addTypeNameToCode("integer unsigned", Types.INTEGER);
        addTypeNameToCode("int", Types.INTEGER);
        addTypeNameToCode("int unsigned", Types.INTEGER);
        addTypeNameToCode("mediumint", Types.INTEGER);
        addTypeNameToCode("mediumint unsigned", Types.INTEGER);
        addTypeNameToCode("smallint unsigned", Types.SMALLINT);
        addTypeNameToCode("float", Types.REAL, true);
        addTypeNameToCode("double precision", Types.DOUBLE, true);
        addTypeNameToCode("real", Types.DOUBLE);
        addTypeNameToCode("enum", Types.VARCHAR);
        addTypeNameToCode("set", Types.VARCHAR);
        addTypeNameToCode("datetime", Types.TIMESTAMP, true);
    }

    @Override
    public String escapeLiteral(String str) {
        StringBuilder builder = new StringBuilder();
        for (char ch : super.escapeLiteral(str).toCharArray()) {
            if (ch == '\\') {
                builder.append("\\");
            }
            builder.append(ch);
        }
        return builder.toString();
    }

    @Override
    public String getCastTypeNameForCode(int code) {
        switch (code) {
            case Types.TINYINT:
            case Types.SMALLINT:
            case Types.INTEGER:
            case Types.BIGINT: return "signed";
            case Types.FLOAT:
            case Types.DOUBLE:
            case Types.REAL:
            case Types.DECIMAL: return "decimal";
            case Types.VARCHAR: return "char";
            default: return super.getCastTypeNameForCode(code);
        }
    }

}<|MERGE_RESOLUTION|>--- conflicted
+++ resolved
@@ -92,12 +92,8 @@
     }
 
     public MySQLTemplates(char escape, boolean quote) {
-<<<<<<< HEAD
         super(MYSQL_RESERVED_WORDS, "`", escape, quote);
-=======
-        super("`", escape, quote);
         setArraysSupported(false);
->>>>>>> 962c13de
         setParameterMetadataAvailable(false);
         setLimitRequired(true);
         setNullsFirst(null);
