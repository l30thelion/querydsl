--- conflicted
+++ resolved
@@ -275,11 +275,9 @@
 
     private boolean arraysSupported = true;
 
-<<<<<<< HEAD
     private int listMaxSize = 0;
-=======
+
     private boolean supportsUnquotedReservedWordsAsIdentifier = false;
->>>>>>> 7c23589c
 
     @Deprecated
     protected SQLTemplates(String quoteStr, char escape, boolean useQuotes) {
@@ -795,13 +793,12 @@
         return arraysSupported;
     }
 
-<<<<<<< HEAD
     public int getListMaxSize() {
         return listMaxSize;
-=======
+    }
+
     public boolean isSupportsUnquotedReservedWordsAsIdentifier() {
         return supportsUnquotedReservedWordsAsIdentifier;
->>>>>>> 7c23589c
     }
 
     protected void newLineToSingleSpace() {
@@ -1173,14 +1170,12 @@
         this.arraysSupported = b;
     }
 
-<<<<<<< HEAD
     protected void setListMaxSize(int i ) {
         listMaxSize = i;
     }
-=======
+
     public void setSupportsUnquotedReservedWordsAsIdentifier(boolean b) {
         this.supportsUnquotedReservedWordsAsIdentifier = b;
     }
 
->>>>>>> 7c23589c
 }