package com.mysema.query.suites;

import org.junit.BeforeClass;
import org.junit.experimental.categories.Category;

import com.mysema.query.BeanPopulationBase;
import com.mysema.query.Connections;
import com.mysema.query.DeleteBase;
import com.mysema.query.InsertBase;
import com.mysema.query.LikeEscapeBase;
import com.mysema.query.MergeBase;
import com.mysema.query.SelectBase;
<<<<<<< HEAD
import com.mysema.query.SelectBaseUseLiterals;
import com.mysema.query.SpatialBase;
=======
import com.mysema.query.SelectUseLiteralsBase;
import com.mysema.query.SelectWindowFunctionsBase;
>>>>>>> 2c23b2ef
import com.mysema.query.SubqueriesBase;
import com.mysema.query.TypesBase;
import com.mysema.query.UnionBase;
import com.mysema.query.UpdateBase;
import com.mysema.query.sql.spatial.PostGISTemplates;
import com.mysema.testutil.ExternalDB;

@Category(ExternalDB.class)
public class PostgreSQLSuiteTest extends AbstractSuite {

    public static class BeanPopulation extends BeanPopulationBase {}
    public static class Delete extends DeleteBase {}
    public static class Insert extends InsertBase {}
    public static class LikeEscape extends LikeEscapeBase {}
    public static class Merge extends MergeBase {}
    public static class Select extends SelectBase {}
<<<<<<< HEAD
    public static class SelectUseLiterals extends SelectBaseUseLiterals {}
    public static class Spatial extends SpatialBase {}
=======
    public static class SelectUseLiterals extends SelectUseLiteralsBase {}
    public static class SelectWindowFunctions extends SelectWindowFunctionsBase {}
>>>>>>> 2c23b2ef
    public static class Subqueries extends SubqueriesBase {}
    public static class Types extends TypesBase {}
    public static class Union extends UnionBase {}
    public static class Update extends UpdateBase {}

    @BeforeClass
    public static void setUp() throws Exception {
        Connections.initPostgres();
        Connections.setTemplates(PostGISTemplates.builder().quote().newLineToSingleSpace().build());
    }

}<|MERGE_RESOLUTION|>--- conflicted
+++ resolved
@@ -10,13 +10,9 @@
 import com.mysema.query.LikeEscapeBase;
 import com.mysema.query.MergeBase;
 import com.mysema.query.SelectBase;
-<<<<<<< HEAD
-import com.mysema.query.SelectBaseUseLiterals;
+import com.mysema.query.SelectUseLiteralsBase;
 import com.mysema.query.SpatialBase;
-=======
-import com.mysema.query.SelectUseLiteralsBase;
 import com.mysema.query.SelectWindowFunctionsBase;
->>>>>>> 2c23b2ef
 import com.mysema.query.SubqueriesBase;
 import com.mysema.query.TypesBase;
 import com.mysema.query.UnionBase;
@@ -33,13 +29,9 @@
     public static class LikeEscape extends LikeEscapeBase {}
     public static class Merge extends MergeBase {}
     public static class Select extends SelectBase {}
-<<<<<<< HEAD
-    public static class SelectUseLiterals extends SelectBaseUseLiterals {}
+    public static class SelectUseLiterals extends SelectUseLiteralsBase {}
     public static class Spatial extends SpatialBase {}
-=======
-    public static class SelectUseLiterals extends SelectUseLiteralsBase {}
     public static class SelectWindowFunctions extends SelectWindowFunctionsBase {}
->>>>>>> 2c23b2ef
     public static class Subqueries extends SubqueriesBase {}
     public static class Types extends TypesBase {}
     public static class Union extends UnionBase {}
