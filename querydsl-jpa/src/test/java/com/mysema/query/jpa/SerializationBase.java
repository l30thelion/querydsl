/*
 * Copyright 2011, Mysema Ltd
 * 
 * Licensed under the Apache License, Version 2.0 (the "License");
 * you may not use this file except in compliance with the License.
 * You may obtain a copy of the License at
 * http://www.apache.org/licenses/LICENSE-2.0
 * Unless required by applicable law or agreed to in writing, software
 * distributed under the License is distributed on an "AS IS" BASIS,
 * WITHOUT WARRANTIES OR CONDITIONS OF ANY KIND, either express or implied.
 * See the License for the specific language governing permissions and
 * limitations under the License.
 */
package com.mysema.query.jpa;

<<<<<<< HEAD
import static org.junit.Assert.*;

import java.io.*;

=======
>>>>>>> 33512b4c
import javax.persistence.EntityManager;
import java.io.*;

import com.mysema.query.JPATest;
import com.mysema.query.QueryMetadata;
import com.mysema.query.jpa.domain.QCat;
import com.mysema.query.jpa.impl.JPAQuery;
import com.mysema.query.types.Predicate;
import com.mysema.testutil.JPATestRunner;
import org.junit.Test;
import org.junit.runner.RunWith;
import static org.junit.Assert.*;

@RunWith(JPATestRunner.class)
public class SerializationBase implements JPATest {
    
    private QCat cat = QCat.cat;
    
    private EntityManager entityManager;
    
    @Test
    public void test() throws IOException, ClassNotFoundException{
        // create query
        JPAQuery query = query();
        query.from(cat).where(cat.name.eq("Kate")).list(cat);
        
        // get metadata
        QueryMetadata metadata = query.getMetadata();
        assertFalse(metadata.getJoins().isEmpty());
        assertTrue(metadata.getWhere() != null);
        assertTrue(metadata.getProjection().isEmpty());
        
        // serialize metadata
        ByteArrayOutputStream baos = new ByteArrayOutputStream();
        ObjectOutputStream out = new ObjectOutputStream(baos);
        out.writeObject(metadata);
        out.close();
        
        // deserialize metadata
        ByteArrayInputStream bain = new ByteArrayInputStream(baos.toByteArray());
        ObjectInputStream in = new ObjectInputStream(bain);
        QueryMetadata  metadata2 = (QueryMetadata) in.readObject();
        in.close();
        
        // validate it
        assertEquals(metadata.getJoins(), metadata2.getJoins());
        assertEquals(metadata.getWhere(), metadata2.getWhere());
        assertEquals(metadata.getProjection(), metadata2.getProjection());
        
        // create new query
        JPAQuery query2 = new JPAQuery(entityManager, metadata2);
        assertEquals("select cat\nfrom Cat cat\nwhere cat.name = ?1", query2.toString());
        query2.list(cat);        
    }

<<<<<<< HEAD
    @Override
=======
    @Test
    public void Any_Serialized() throws Exception {
        Predicate where = cat.kittens.any().name.eq("Ruth234");

        // serialize predicate
        ByteArrayOutputStream baos = new ByteArrayOutputStream();
        ObjectOutputStream out = new ObjectOutputStream(baos);
        out.writeObject(where);
        out.close();

        // deserialize predicate
        ByteArrayInputStream bain = new ByteArrayInputStream(baos.toByteArray());
        ObjectInputStream in = new ObjectInputStream(bain);
        Predicate where2 = (Predicate) in.readObject();
        in.close();

        assertEquals(0, query().from(cat).where(where).count());
        assertEquals(0, query().from(cat).where(where2).count());
    }

    @Test
    public void Any_Serialized2() throws Exception {
        Predicate where = cat.kittens.any().name.eq("Ruth234");

        File file = new File("target", "predicate.ser");
        if (!file.exists()) {
            // serialize predicate on first run
            FileOutputStream fileOutputStream = new FileOutputStream(file);
            ObjectOutputStream out = new ObjectOutputStream(fileOutputStream);
            out.writeObject(where);
            out.close();
            assertEquals(0, query().from(cat).where(where).count());
        } else {
            // deserialize predicate on second run
            FileInputStream fileInputStream = new FileInputStream(file);
            ObjectInputStream in = new ObjectInputStream(fileInputStream);
            Predicate where2 = (Predicate) in.readObject();
            in.close();
            assertEquals(0, query().from(cat).where(where2).count());
        }
    }

    private JPAQuery query() {
        return new JPAQuery(entityManager);
    }

>>>>>>> 33512b4c
    public void setEntityManager(EntityManager entityManager) {
        this.entityManager = entityManager;
    }
}<|MERGE_RESOLUTION|>--- conflicted
+++ resolved
@@ -13,13 +13,6 @@
  */
 package com.mysema.query.jpa;
 
-<<<<<<< HEAD
-import static org.junit.Assert.*;
-
-import java.io.*;
-
-=======
->>>>>>> 33512b4c
 import javax.persistence.EntityManager;
 import java.io.*;
 
@@ -75,9 +68,6 @@
         query2.list(cat);        
     }
 
-<<<<<<< HEAD
-    @Override
-=======
     @Test
     public void Any_Serialized() throws Exception {
         Predicate where = cat.kittens.any().name.eq("Ruth234");
@@ -124,7 +114,7 @@
         return new JPAQuery(entityManager);
     }
 
->>>>>>> 33512b4c
+    @Override
     public void setEntityManager(EntityManager entityManager) {
         this.entityManager = entityManager;
     }
