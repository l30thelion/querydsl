--- conflicted
+++ resolved
@@ -38,11 +38,7 @@
 
     private static final Pattern MULTIPLICATION = Pattern.compile(START + NUMBER + WS + "\\*" + WS + NUMBER);
 
-<<<<<<< HEAD
-    public static final String normalize(String queryString) {
-=======
     public static String normalize(String queryString) {
->>>>>>> 9d2cbb8e
         if (!hasOperators(queryString)) {
             return queryString;
         }
@@ -54,14 +50,12 @@
             if (rv == null) {
                 rv = new StringBuilder(queryString.length());
             }
-<<<<<<< HEAD
             if (m.start() > 0 && queryString.charAt(m.start() - 1) == '\'') {
                 continue;
             } else if (m.end() < queryString.length() && queryString.charAt(m.end()) == '\'') {
                 continue;
             }
-=======
->>>>>>> 9d2cbb8e
+
             if (m.start() > end) {
                 rv.append(queryString.subSequence(end, m.start()));
             }
@@ -106,11 +100,7 @@
         }
     }
 
-<<<<<<< HEAD
-    private static final boolean hasOperators(String queryString) {
-=======
     private static boolean hasOperators(String queryString) {
->>>>>>> 9d2cbb8e
         for (int i = 0; i < queryString.length(); i++) {
             char ch = queryString.charAt(i);
             if (ch == '+' || ch == '-' || ch == '*' || ch == '/') {
