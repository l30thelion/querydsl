/*
 * Copyright (c) 2011 Mysema Ltd.
 * All rights reserved.
 *
 */
package com.mysema.query.support;

import javax.annotation.Nullable;

import com.mysema.query.QueryMetadata;
import com.mysema.query.types.ConstantImpl;
import com.mysema.query.types.Expression;
import com.mysema.query.types.Operator;
import com.mysema.query.types.Path;
import com.mysema.query.types.PathMetadataFactory;
import com.mysema.query.types.expr.BooleanExpression;
import com.mysema.query.types.expr.BooleanOperation;
import com.mysema.query.types.expr.CaseBuilder;
import com.mysema.query.types.expr.ComparableExpression;
import com.mysema.query.types.expr.ComparableOperation;
import com.mysema.query.types.expr.DateExpression;
import com.mysema.query.types.expr.DateOperation;
import com.mysema.query.types.expr.DateTimeExpression;
import com.mysema.query.types.expr.DateTimeOperation;
import com.mysema.query.types.expr.NumberExpression;
import com.mysema.query.types.expr.NumberOperation;
import com.mysema.query.types.expr.SimpleExpression;
import com.mysema.query.types.expr.SimpleOperation;
import com.mysema.query.types.expr.StringExpression;
import com.mysema.query.types.expr.StringOperation;
import com.mysema.query.types.expr.TimeExpression;
import com.mysema.query.types.expr.TimeOperation;
import com.mysema.query.types.path.BooleanPath;
import com.mysema.query.types.path.ComparablePath;
import com.mysema.query.types.path.DatePath;
import com.mysema.query.types.path.DateTimePath;
import com.mysema.query.types.path.NumberPath;
import com.mysema.query.types.path.SimplePath;
import com.mysema.query.types.path.StringPath;
import com.mysema.query.types.path.TimePath;
import com.mysema.query.types.query.SimpleSubQuery;
import com.mysema.query.types.template.BooleanTemplate;
import com.mysema.query.types.template.ComparableTemplate;
import com.mysema.query.types.template.NumberTemplate;
import com.mysema.query.types.template.SimpleTemplate;
import com.mysema.query.types.template.StringTemplate;

/**
 * Expression factory class
 * 
 * @author tiwe
 *
 */
public final class Expressions {

    @Nullable
    public static BooleanExpression allOf(BooleanExpression... exprs){
        return BooleanExpression.allOf(exprs);
    }

    @Nullable
    public static BooleanExpression anyOf(BooleanExpression... exprs){
        return BooleanExpression.anyOf(exprs);
    }
        
    public static <T> Expression<T> constant(T value) {
        return new ConstantImpl<T>(value);    
    }
    
    public static <T> SimpleExpression<T> template(Class<T> cl, String template, Expression<?>... args) {
        return SimpleTemplate.create(cl, template, args);
    }
    
    public static <T extends Comparable<?>> ComparableExpression<T> comparableTemplate(Class<T> cl, String template, Expression<?>... args) {
        return ComparableTemplate.create(cl, template, args);
    }
    
    public static <T extends Number & Comparable<?>> NumberExpression<T> numberTemplate(Class<T> cl, String template, Expression<?>... args) {
        return NumberTemplate.create(cl, template, args);
    }
    
    public static StringExpression stringTemplate(String template, Expression<?>... args) {
        return StringTemplate.create(template, args);
    }
    
    public static BooleanExpression booleanTemplate(String template, Expression<?>... args) {
        return BooleanTemplate.create(template, args);
    }
    
    public static <T> SimpleExpression<T> subQuery(Class<T> type, QueryMetadata metadata) {
        return new SimpleSubQuery<T>(type, metadata);
    }
    
    public static BooleanExpression predicate(Operator<Boolean> operation, Expression<?>... args) {
	return BooleanOperation.create(operation, args);
    }

    public static <T> SimpleExpression<T> operation(Class<T> type, Operator<? super T> operator, Expression<?>... args) {
        return SimpleOperation.create(type, operator, args);
    }
    
    public static BooleanExpression booleanOperation(Operator<Boolean> operation, Expression<?>... args) {
        return predicate(operation, args);
    }

    @SuppressWarnings("unchecked")
    public static <T extends Comparable<?>> ComparableExpression<T> comparableOperation(Class<T> type, Operator<? super T> operator, Expression<?>... args) {
        return ComparableOperation.create(type, operator, args);
    }

    @SuppressWarnings("unchecked")
    public static <T extends Comparable<?>> DateExpression<T> dateOperation(Class<T> type, Operator<? super T> operator, Expression<?>... args) {
        return DateOperation.create(type, operator, args);
    }

    @SuppressWarnings("unchecked")
    public static <T extends Comparable<?>> DateTimeExpression<T> dateTimeOperation(Class<T> type, Operator<? super T> operator, Expression<?>... args) {
        return DateTimeOperation.create(type, operator, args);
    }

    @SuppressWarnings("unchecked")
    public static <T extends Comparable<?>> TimeExpression<T> timeOperation(Class<T> type, Operator<? super T> operator, Expression<?>... args) {
        return TimeOperation.create(type, operator, args);
    }    
<<<<<<< HEAD
    
    @SuppressWarnings("unchecked")
=======
        
>>>>>>> 75cbf6ab
    public static <T extends Number & Comparable<?>> NumberExpression<T> numberOperation(Class<T> type, Operator<? super T> operator, Expression<?>... args) {
        return NumberOperation.create(type, operator, args);
    }
    
    public static StringExpression stringOperation(Operator<? super String> operator, Expression<?>... args) {
        return StringOperation.create(operator, args);
    }    

    public static <T> SimplePath<T> path(Class<T> type, String variable) {
        return new SimplePath<T>(type, PathMetadataFactory.forVariable(variable));
    }

    public static <T> SimplePath<T> path(Class<T> type, Path<?> parent, String property) {
        return new SimplePath<T>(type, PathMetadataFactory.forProperty(parent, property));
    }    
    
    @SuppressWarnings("unchecked")
    public static <T extends Comparable<?>> ComparablePath<T> comparablePath(Class<T> type, String variable) {
        return new ComparablePath<T>(type, PathMetadataFactory.forVariable(variable));
    }

    @SuppressWarnings("unchecked")
    public static <T extends Comparable<?>> ComparablePath<T> comparablePath(Class<T> type, Path<?> parent, String property) {
        return new ComparablePath<T>(type, PathMetadataFactory.forProperty(parent, property));
    }  
    
    @SuppressWarnings("unchecked")
    public static <T extends Comparable<?>> DatePath<T> datePath(Class<T> type, String variable) {
        return new DatePath<T>(type, PathMetadataFactory.forVariable(variable));
    }

    @SuppressWarnings("unchecked")
    public static <T extends Comparable<?>> DatePath<T> datePath(Class<T> type, Path<?> parent, String property) {
        return new DatePath<T>(type, PathMetadataFactory.forProperty(parent, property));
    }  
    
    @SuppressWarnings("unchecked")
    public static <T extends Comparable<?>> DateTimePath<T> dateTimePath(Class<T> type, String variable) {
        return new DateTimePath<T>(type, PathMetadataFactory.forVariable(variable));
    }

    @SuppressWarnings("unchecked")
    public static <T extends Comparable<?>> DateTimePath<T> dateTimePath(Class<T> type, Path<?> parent, String property) {
        return new DateTimePath<T>(type, PathMetadataFactory.forProperty(parent, property));
    }  
    
    @SuppressWarnings("unchecked")
    public static <T extends Comparable<?>> TimePath<T> timePath(Class<T> type, String variable) {
        return new TimePath<T>(type, PathMetadataFactory.forVariable(variable));
    }

    @SuppressWarnings("unchecked")
    public static <T extends Comparable<?>> TimePath<T> timePath(Class<T> type, Path<?> parent, String property) {
        return new TimePath<T>(type, PathMetadataFactory.forProperty(parent, property));
    }  
    
    public static <T extends Number & Comparable<?>> NumberPath<T> numberPath(Class<T> type, String variable) {
        return new NumberPath<T>(type, PathMetadataFactory.forVariable(variable));
    }

    public static <T extends Number & Comparable<?>> NumberPath<T> numberPath(Class<T> type, Path<?> parent, String property) {
        return new NumberPath<T>(type, PathMetadataFactory.forProperty(parent, property));
    }   
    
    public static StringPath stringPath(String variable) {
        return new StringPath(PathMetadataFactory.forVariable(variable));
    }

    public static StringPath stringPath(Path<?> parent, String property) {
        return new StringPath(PathMetadataFactory.forProperty(parent, property));
    }    
    
    public static BooleanPath booleanPath(String variable) {
        return new BooleanPath(PathMetadataFactory.forVariable(variable));
    }

    public static BooleanPath booleanPath(Path<?> parent, String property) {
        return new BooleanPath(PathMetadataFactory.forProperty(parent, property));
    }    
    
    public static CaseBuilder cases() {
        return new CaseBuilder();
    }
        
    private Expressions(){}

}<|MERGE_RESOLUTION|>--- conflicted
+++ resolved
@@ -103,31 +103,22 @@
         return predicate(operation, args);
     }
 
-    @SuppressWarnings("unchecked")
     public static <T extends Comparable<?>> ComparableExpression<T> comparableOperation(Class<T> type, Operator<? super T> operator, Expression<?>... args) {
         return ComparableOperation.create(type, operator, args);
     }
 
-    @SuppressWarnings("unchecked")
     public static <T extends Comparable<?>> DateExpression<T> dateOperation(Class<T> type, Operator<? super T> operator, Expression<?>... args) {
         return DateOperation.create(type, operator, args);
     }
 
-    @SuppressWarnings("unchecked")
     public static <T extends Comparable<?>> DateTimeExpression<T> dateTimeOperation(Class<T> type, Operator<? super T> operator, Expression<?>... args) {
         return DateTimeOperation.create(type, operator, args);
     }
 
-    @SuppressWarnings("unchecked")
     public static <T extends Comparable<?>> TimeExpression<T> timeOperation(Class<T> type, Operator<? super T> operator, Expression<?>... args) {
         return TimeOperation.create(type, operator, args);
     }    
-<<<<<<< HEAD
-    
-    @SuppressWarnings("unchecked")
-=======
-        
->>>>>>> 75cbf6ab
+
     public static <T extends Number & Comparable<?>> NumberExpression<T> numberOperation(Class<T> type, Operator<? super T> operator, Expression<?>... args) {
         return NumberOperation.create(type, operator, args);
     }
@@ -144,42 +135,34 @@
         return new SimplePath<T>(type, PathMetadataFactory.forProperty(parent, property));
     }    
     
-    @SuppressWarnings("unchecked")
     public static <T extends Comparable<?>> ComparablePath<T> comparablePath(Class<T> type, String variable) {
         return new ComparablePath<T>(type, PathMetadataFactory.forVariable(variable));
     }
 
-    @SuppressWarnings("unchecked")
     public static <T extends Comparable<?>> ComparablePath<T> comparablePath(Class<T> type, Path<?> parent, String property) {
         return new ComparablePath<T>(type, PathMetadataFactory.forProperty(parent, property));
     }  
     
-    @SuppressWarnings("unchecked")
     public static <T extends Comparable<?>> DatePath<T> datePath(Class<T> type, String variable) {
         return new DatePath<T>(type, PathMetadataFactory.forVariable(variable));
     }
 
-    @SuppressWarnings("unchecked")
     public static <T extends Comparable<?>> DatePath<T> datePath(Class<T> type, Path<?> parent, String property) {
         return new DatePath<T>(type, PathMetadataFactory.forProperty(parent, property));
     }  
     
-    @SuppressWarnings("unchecked")
     public static <T extends Comparable<?>> DateTimePath<T> dateTimePath(Class<T> type, String variable) {
         return new DateTimePath<T>(type, PathMetadataFactory.forVariable(variable));
     }
 
-    @SuppressWarnings("unchecked")
     public static <T extends Comparable<?>> DateTimePath<T> dateTimePath(Class<T> type, Path<?> parent, String property) {
         return new DateTimePath<T>(type, PathMetadataFactory.forProperty(parent, property));
     }  
     
-    @SuppressWarnings("unchecked")
     public static <T extends Comparable<?>> TimePath<T> timePath(Class<T> type, String variable) {
         return new TimePath<T>(type, PathMetadataFactory.forVariable(variable));
     }
 
-    @SuppressWarnings("unchecked")
     public static <T extends Comparable<?>> TimePath<T> timePath(Class<T> type, Path<?> parent, String property) {
         return new TimePath<T>(type, PathMetadataFactory.forProperty(parent, property));
     }  
