--- conflicted
+++ resolved
@@ -1,289 +1,285 @@
-<?xml version="1.0" encoding="UTF-8"?>
-<project xsi:schemaLocation="http://maven.apache.org/POM/4.0.0 http://maven.apache.org/maven-v4_0_0.xsd" xmlns="http://maven.apache.org/POM/4.0.0" xmlns:xsi="http://www.w3.org/2001/XMLSchema-instance">
-  <modelVersion>4.0.0</modelVersion>
-
-  <parent>
-    <groupId>com.mysema.querydsl</groupId>
-    <artifactId>querydsl-root</artifactId>
-<<<<<<< HEAD
-    <version>3.3.3.BUILD-SNAPSHOT</version>
-=======
-    <version>3.3.4.BUILD-SNAPSHOT</version>
->>>>>>> 2c23b2ef
-    <relativePath>../querydsl-root/pom.xml</relativePath> 
-  </parent>
-
-  <groupId>com.mysema.querydsl</groupId>
-  <artifactId>querydsl-jdo</artifactId>
-  <name>Querydsl - JDO support</name>
-  <description>JDO support for Querydsl</description>
-  <packaging>jar</packaging>
-
-  <properties>   
-    <dn.version>3.2.0-release</dn.version>
-    <dn.plugin.version>3.2.0-release</dn.plugin.version>
-  </properties>
-
-  <dependencies>
-  
-    <dependency>
-      <groupId>javax.jdo</groupId>
-      <artifactId>jdo-api</artifactId>
-      <version>3.0.1</version>
-    </dependency>
-    <!-- 
-    <dependency>
-      <groupId>javax.jdo</groupId>
-      <artifactId>jdo2-api</artifactId>
-      <version>2.3-eb</version>
-   </dependency>
-     -->        
-    <dependency>
-      <groupId>com.mysema.querydsl</groupId>
-      <artifactId>querydsl-core</artifactId>
-      <version>${project.version}</version>
-    </dependency>
-    <dependency>
-      <groupId>com.mysema.querydsl</groupId>
-      <artifactId>querydsl-codegen</artifactId>
-      <version>${project.version}</version>
-      <scope>provided</scope>
-    </dependency>        
-    <dependency>
-      <groupId>com.mysema.querydsl</groupId>
-      <artifactId>querydsl-apt</artifactId>
-      <version>${project.version}</version>
-      <scope>provided</scope>
-    </dependency>        
-    
-    <dependency>
-      <groupId>com.mysema.querydsl</groupId>
-      <artifactId>querydsl-sql</artifactId>
-      <version>${project.version}</version>
-      <scope>compile</scope>
-      <optional>true</optional> 
-    </dependency>      
-    
-    <dependency>
-      <groupId>org.slf4j</groupId>
-      <artifactId>slf4j-api</artifactId>
-    </dependency>
-    <dependency>
-      <groupId>org.slf4j</groupId>
-      <artifactId>slf4j-log4j12</artifactId>
-    </dependency>    
-
-    <!-- test -->
-
-    <dependency>
-      <groupId>org.datanucleus</groupId>
-      <artifactId>datanucleus-api-jdo</artifactId>
-      <version>${dn.version}</version>
-      <scope>test</scope>
-    </dependency>
-    <dependency>
-      <groupId>org.datanucleus</groupId>
-      <artifactId>datanucleus-core</artifactId>
-      <version>${dn.version}</version>
-      <scope>test</scope>
-    </dependency>
-    <dependency>
-      <groupId>org.datanucleus</groupId>
-      <artifactId>datanucleus-rdbms</artifactId>
-      <version>${dn.version}</version>
-      <scope>test</scope>
-    </dependency>
-    <dependency>
-      <groupId>org.hsqldb</groupId>
-      <artifactId>hsqldb</artifactId>
-      <version>${hsqldb.version}</version>
-      <scope>test</scope>
-      <!-- license : TODO -->
-    </dependency>
-    <dependency>
-      <groupId>com.h2database</groupId>
-      <artifactId>h2</artifactId>
-      <version>${h2.version}</version>
-      <scope>test</scope>
-    </dependency>    
-    
-    <dependency>
-      <groupId>com.mysema.querydsl</groupId>
-      <artifactId>querydsl-core</artifactId>
-      <version>${project.version}</version>
-      <scope>test</scope>
-      <type>test-jar</type>
-    </dependency>
-
-    <dependency>
-      <groupId>jdepend</groupId>
-      <artifactId>jdepend</artifactId>
-      <version>2.9.1</version>
-      <scope>test</scope>
-    </dependency>    
-
-  </dependencies>
-  
-  <build>
-    <plugins>
-      <plugin>
-        <groupId>com.springsource.bundlor</groupId>
-        <artifactId>com.springsource.bundlor.maven</artifactId>
-      </plugin>      
-    
-      <plugin>
-        <groupId>org.apache.maven.plugins</groupId>
-        <artifactId>maven-jar-plugin</artifactId>
-        <executions>
-          <execution>
-            <id>apt</id>
-            <goals>
-              <goal>jar</goal>                
-            </goals>    
-            <configuration>
-              <classifier>apt</classifier>
-              <classesDirectory>src/apt</classesDirectory>                                    
-            </configuration>              
-          </execution>            
-        </executions>
-      </plugin> 
-        
-      <!-- this plugin does the JDO class enhancement -->
-      <plugin>
-        <groupId>org.datanucleus</groupId>
-        <artifactId>datanucleus-maven-plugin</artifactId>
-        <version>${dn.plugin.version}</version>
-        <configuration>
-            <metadataDirectory>target/test-classes</metadataDirectory>
-            <metadataIncludes>com/mysema/query/jdo/test/domain/*.class</metadataIncludes>
-            <log4jConfiguration>src/test/resources/log4j.properties</log4jConfiguration>
-            <verbose>true</verbose>
-            <props>src/test/resources/datanucleus.properties</props>
-        </configuration>
-        <executions>
-          <execution>
-            <!-- <phase>process-test-classes</phase>  -->
-            <!-- NOTE : workaround for hudson : https://hudson.dev.java.net/issues/show_bug.cgi?id=2226-->
-            <phase>test-compile</phase>
-            <goals>
-              <goal>enhance</goal>
-            </goals>
-          </execution>
-        </executions>
-        <dependencies>
-          <dependency>
-            <groupId>org.datanucleus</groupId>
-            <artifactId>datanucleus-api-jdo</artifactId>
-            <version>${dn.version}</version>
-            <scope>runtime</scope>
-          </dependency>
-          <dependency>
-            <groupId>org.datanucleus</groupId>
-            <artifactId>datanucleus-core</artifactId>
-            <version>${dn.version}</version>
-            <scope>runtime</scope>
-          </dependency>
-        </dependencies>       
-      </plugin> 
-      
-      <plugin>
-        <artifactId>maven-assembly-plugin</artifactId>
-        <executions>
-          <execution>
-            <id>apt-one-jar</id>
-            <goals>
-              <goal>single</goal>    
-            </goals>
-            <phase>package</phase>
-              <configuration>
-              <descriptors>
-                <descriptor>src/main/assembly.xml</descriptor>
-              </descriptors>
-              <outputDirectory>${project.build.directory}</outputDirectory>
-            </configuration>
-          </execution>    
-        </executions>         
-      </plugin>            
-      
-      <plugin>
-        <groupId>org.apache.maven.plugins</groupId>
-        <artifactId>maven-surefire-plugin</artifactId>
-        <executions>
-          <execution>
-          <id>verification</id>    
-          <goals>
-            <goal>test</goal>    
-          </goals>
-          <phase>verify</phase>
-          <configuration>
-              <systemProperties>
-              <property>
-                  <name>version</name>
-                <value>${project.version}</value>
-              </property>                  
-            </systemProperties>    
-            <includes>
-              <include>com/mysema/query/PackageVerification.java</include>
-            </includes>
-          </configuration>
-          </execution>
-        </executions>        
-      </plugin>      
-      
-      <plugin>
-        <groupId>com.mysema.maven</groupId>
-        <artifactId>apt-maven-plugin</artifactId>
-        <executions>
-          <execution>
-            <goals>
-              <goal>test-process</goal>
-              <goal>add-test-sources</goal>
-            </goals>
-            <configuration>
-              <outputDirectory>target/generated-test-sources/java</outputDirectory>
-              <processor>com.mysema.query.apt.QuerydslAnnotationProcessor</processor>
-              <logOnlyOnError>true</logOnlyOnError>
-            </configuration>
-          </execution>
-        </executions>    
-      </plugin>   
-      
-      <plugin>
-        <groupId>com.mysema.querydsl</groupId>
-        <artifactId>querydsl-maven-plugin</artifactId>
-        <version>${project.version}</version>
-        <configuration>
-          <jdbcDriver>org.hsqldb.jdbcDriver</jdbcDriver>
-          <jdbcUrl>jdbc:hsqldb:target/jdo</jdbcUrl>
-          <packageName>com.mysema.query.jdo.test.domain.sql</packageName>
-          <userName>sa</userName>
-          <targetFolder>src/test/java</targetFolder>
-          <namePrefix>S</namePrefix>
-        </configuration>
-        <dependencies>
-            <dependency>
-              <groupId>hsqldb</groupId>
-              <artifactId>hsqldb</artifactId>
-              <version>1.8.0.7</version>
-            </dependency>
-        </dependencies>
-      </plugin>    
-    </plugins>      
-  </build>
-
-  <!--TODO upgrade dependencies and get rid of repositories and pluginRepositories -->
-  <repositories>
-    <repository>
-      <id>datanucleus</id>
-      <url>http://www.datanucleus.org/downloads/maven2</url>
-    </repository>
-  </repositories>
-
-  <pluginRepositories>
-    <pluginRepository>
-      <id>datanucleus</id>
-      <url>http://www.datanucleus.org/downloads/maven2</url>
-    </pluginRepository>
-  </pluginRepositories>
-
-</project>
+<?xml version="1.0" encoding="UTF-8"?>
+<project xsi:schemaLocation="http://maven.apache.org/POM/4.0.0 http://maven.apache.org/maven-v4_0_0.xsd" xmlns="http://maven.apache.org/POM/4.0.0" xmlns:xsi="http://www.w3.org/2001/XMLSchema-instance">
+  <modelVersion>4.0.0</modelVersion>
+
+  <parent>
+    <groupId>com.mysema.querydsl</groupId>
+    <artifactId>querydsl-root</artifactId>
+    <version>3.3.4.BUILD-SNAPSHOT</version>
+    <relativePath>../querydsl-root/pom.xml</relativePath> 
+  </parent>
+
+  <groupId>com.mysema.querydsl</groupId>
+  <artifactId>querydsl-jdo</artifactId>
+  <name>Querydsl - JDO support</name>
+  <description>JDO support for Querydsl</description>
+  <packaging>jar</packaging>
+
+  <properties>   
+    <dn.version>3.2.0-release</dn.version>
+    <dn.plugin.version>3.2.0-release</dn.plugin.version>
+  </properties>
+
+  <dependencies>
+  
+    <dependency>
+      <groupId>javax.jdo</groupId>
+      <artifactId>jdo-api</artifactId>
+      <version>3.0.1</version>
+    </dependency>
+    <!-- 
+    <dependency>
+      <groupId>javax.jdo</groupId>
+      <artifactId>jdo2-api</artifactId>
+      <version>2.3-eb</version>
+   </dependency>
+     -->        
+    <dependency>
+      <groupId>com.mysema.querydsl</groupId>
+      <artifactId>querydsl-core</artifactId>
+      <version>${project.version}</version>
+    </dependency>
+    <dependency>
+      <groupId>com.mysema.querydsl</groupId>
+      <artifactId>querydsl-codegen</artifactId>
+      <version>${project.version}</version>
+      <scope>provided</scope>
+    </dependency>        
+    <dependency>
+      <groupId>com.mysema.querydsl</groupId>
+      <artifactId>querydsl-apt</artifactId>
+      <version>${project.version}</version>
+      <scope>provided</scope>
+    </dependency>        
+    
+    <dependency>
+      <groupId>com.mysema.querydsl</groupId>
+      <artifactId>querydsl-sql</artifactId>
+      <version>${project.version}</version>
+      <scope>compile</scope>
+      <optional>true</optional> 
+    </dependency>      
+    
+    <dependency>
+      <groupId>org.slf4j</groupId>
+      <artifactId>slf4j-api</artifactId>
+    </dependency>
+    <dependency>
+      <groupId>org.slf4j</groupId>
+      <artifactId>slf4j-log4j12</artifactId>
+    </dependency>    
+
+    <!-- test -->
+
+    <dependency>
+      <groupId>org.datanucleus</groupId>
+      <artifactId>datanucleus-api-jdo</artifactId>
+      <version>${dn.version}</version>
+      <scope>test</scope>
+    </dependency>
+    <dependency>
+      <groupId>org.datanucleus</groupId>
+      <artifactId>datanucleus-core</artifactId>
+      <version>${dn.version}</version>
+      <scope>test</scope>
+    </dependency>
+    <dependency>
+      <groupId>org.datanucleus</groupId>
+      <artifactId>datanucleus-rdbms</artifactId>
+      <version>${dn.version}</version>
+      <scope>test</scope>
+    </dependency>
+    <dependency>
+      <groupId>org.hsqldb</groupId>
+      <artifactId>hsqldb</artifactId>
+      <version>${hsqldb.version}</version>
+      <scope>test</scope>
+      <!-- license : TODO -->
+    </dependency>
+    <dependency>
+      <groupId>com.h2database</groupId>
+      <artifactId>h2</artifactId>
+      <version>${h2.version}</version>
+      <scope>test</scope>
+    </dependency>    
+    
+    <dependency>
+      <groupId>com.mysema.querydsl</groupId>
+      <artifactId>querydsl-core</artifactId>
+      <version>${project.version}</version>
+      <scope>test</scope>
+      <type>test-jar</type>
+    </dependency>
+
+    <dependency>
+      <groupId>jdepend</groupId>
+      <artifactId>jdepend</artifactId>
+      <version>2.9.1</version>
+      <scope>test</scope>
+    </dependency>    
+
+  </dependencies>
+  
+  <build>
+    <plugins>
+      <plugin>
+        <groupId>com.springsource.bundlor</groupId>
+        <artifactId>com.springsource.bundlor.maven</artifactId>
+      </plugin>      
+    
+      <plugin>
+        <groupId>org.apache.maven.plugins</groupId>
+        <artifactId>maven-jar-plugin</artifactId>
+        <executions>
+          <execution>
+            <id>apt</id>
+            <goals>
+              <goal>jar</goal>                
+            </goals>    
+            <configuration>
+              <classifier>apt</classifier>
+              <classesDirectory>src/apt</classesDirectory>                                    
+            </configuration>              
+          </execution>            
+        </executions>
+      </plugin> 
+        
+      <!-- this plugin does the JDO class enhancement -->
+      <plugin>
+        <groupId>org.datanucleus</groupId>
+        <artifactId>datanucleus-maven-plugin</artifactId>
+        <version>${dn.plugin.version}</version>
+        <configuration>
+            <metadataDirectory>target/test-classes</metadataDirectory>
+            <metadataIncludes>com/mysema/query/jdo/test/domain/*.class</metadataIncludes>
+            <log4jConfiguration>src/test/resources/log4j.properties</log4jConfiguration>
+            <verbose>true</verbose>
+            <props>src/test/resources/datanucleus.properties</props>
+        </configuration>
+        <executions>
+          <execution>
+            <!-- <phase>process-test-classes</phase>  -->
+            <!-- NOTE : workaround for hudson : https://hudson.dev.java.net/issues/show_bug.cgi?id=2226-->
+            <phase>test-compile</phase>
+            <goals>
+              <goal>enhance</goal>
+            </goals>
+          </execution>
+        </executions>
+        <dependencies>
+          <dependency>
+            <groupId>org.datanucleus</groupId>
+            <artifactId>datanucleus-api-jdo</artifactId>
+            <version>${dn.version}</version>
+            <scope>runtime</scope>
+          </dependency>
+          <dependency>
+            <groupId>org.datanucleus</groupId>
+            <artifactId>datanucleus-core</artifactId>
+            <version>${dn.version}</version>
+            <scope>runtime</scope>
+          </dependency>
+        </dependencies>       
+      </plugin> 
+      
+      <plugin>
+        <artifactId>maven-assembly-plugin</artifactId>
+        <executions>
+          <execution>
+            <id>apt-one-jar</id>
+            <goals>
+              <goal>single</goal>    
+            </goals>
+            <phase>package</phase>
+              <configuration>
+              <descriptors>
+                <descriptor>src/main/assembly.xml</descriptor>
+              </descriptors>
+              <outputDirectory>${project.build.directory}</outputDirectory>
+            </configuration>
+          </execution>    
+        </executions>         
+      </plugin>            
+      
+      <plugin>
+        <groupId>org.apache.maven.plugins</groupId>
+        <artifactId>maven-surefire-plugin</artifactId>
+        <executions>
+          <execution>
+          <id>verification</id>    
+          <goals>
+            <goal>test</goal>    
+          </goals>
+          <phase>verify</phase>
+          <configuration>
+              <systemProperties>
+              <property>
+                  <name>version</name>
+                <value>${project.version}</value>
+              </property>                  
+            </systemProperties>    
+            <includes>
+              <include>com/mysema/query/PackageVerification.java</include>
+            </includes>
+          </configuration>
+          </execution>
+        </executions>        
+      </plugin>      
+      
+      <plugin>
+        <groupId>com.mysema.maven</groupId>
+        <artifactId>apt-maven-plugin</artifactId>
+        <executions>
+          <execution>
+            <goals>
+              <goal>test-process</goal>
+              <goal>add-test-sources</goal>
+            </goals>
+            <configuration>
+              <outputDirectory>target/generated-test-sources/java</outputDirectory>
+              <processor>com.mysema.query.apt.QuerydslAnnotationProcessor</processor>
+              <logOnlyOnError>true</logOnlyOnError>
+            </configuration>
+          </execution>
+        </executions>    
+      </plugin>   
+      
+      <plugin>
+        <groupId>com.mysema.querydsl</groupId>
+        <artifactId>querydsl-maven-plugin</artifactId>
+        <version>${project.version}</version>
+        <configuration>
+          <jdbcDriver>org.hsqldb.jdbcDriver</jdbcDriver>
+          <jdbcUrl>jdbc:hsqldb:target/jdo</jdbcUrl>
+          <packageName>com.mysema.query.jdo.test.domain.sql</packageName>
+          <userName>sa</userName>
+          <targetFolder>src/test/java</targetFolder>
+          <namePrefix>S</namePrefix>
+        </configuration>
+        <dependencies>
+            <dependency>
+              <groupId>hsqldb</groupId>
+              <artifactId>hsqldb</artifactId>
+              <version>1.8.0.7</version>
+            </dependency>
+        </dependencies>
+      </plugin>    
+    </plugins>      
+  </build>
+
+  <!--TODO upgrade dependencies and get rid of repositories and pluginRepositories -->
+  <repositories>
+    <repository>
+      <id>datanucleus</id>
+      <url>http://www.datanucleus.org/downloads/maven2</url>
+    </repository>
+  </repositories>
+
+  <pluginRepositories>
+    <pluginRepository>
+      <id>datanucleus</id>
+      <url>http://www.datanucleus.org/downloads/maven2</url>
+    </pluginRepository>
+  </pluginRepositories>
+
+</project>